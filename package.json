--- conflicted
+++ resolved
@@ -51,11 +51,8 @@
     "chai-as-promised": "^6.0.0",
     "dirty-chai": "^1.2.2",
     "mocha": "^3.2.0",
-<<<<<<< HEAD
+    "nock": "^9.0.13",
     "nyc": "^10.3.2",
-=======
-    "nock": "^9.0.13",
->>>>>>> 152a00a8
     "webpack": "^2.5.1"
   },
   "nyc": {
